--- conflicted
+++ resolved
@@ -272,12 +272,8 @@
     }
 
     "abort the connection and reply with `Aborted` upon reception of an `Abort` command" in withEstablishedConnection() { setup ⇒
-<<<<<<< HEAD
       info("Temporarily disabled due to l10n problems")
       pending
-=======
-      ignoreIfWindows()
->>>>>>> fd3f69c7
       import setup._
 
       connectionHandler.send(connectionActor, Abort)
