--- conflicted
+++ resolved
@@ -191,11 +191,7 @@
     }
   }
   
-<<<<<<< HEAD
   def insertVectorStorageEntryFor(name: String, element: Array[Byte]): Unit = withErrorHandling {
-=======
-  def insertVectorStorageEntryFor(name: String, element: Array[Byte]) {
->>>>>>> bae6c9ef
     db.lpush(new String(encode(name.getBytes)), new String(element))
   }
   
@@ -203,19 +199,11 @@
     elements.foreach(insertVectorStorageEntryFor(name, _))
   }
   
-<<<<<<< HEAD
   def updateVectorStorageEntryFor(name: String, index: Int, elem: Array[Byte]): Unit = withErrorHandling {
     db.lset(new String(encode(name.getBytes)), index, new String(elem))
   }
   
   def getVectorStorageEntryFor(name: String, index: Int): Array[Byte] = withErrorHandling {
-=======
-  def updateVectorStorageEntryFor(name: String, index: Int, elem: Array[Byte]) {
-    db.lset(new String(encode(name.getBytes)), index, new String(elem))
-  }
-  
-  def getVectorStorageEntryFor(name: String, index: Int): Array[Byte] = {
->>>>>>> bae6c9ef
     db.lindex(new String(encode(name.getBytes)), index) match {
       case None =>
         throw new NoSuchElementException(name + " does not have element at " + index)
@@ -297,21 +285,13 @@
   }
 
   // add to the end of the queue
-<<<<<<< HEAD
   def enqueue(name: String, item: Array[Byte]): Boolean = withErrorHandling {
-=======
-  def enqueue(name: String, item: Array[Byte]): Boolean = {
->>>>>>> bae6c9ef
     db.rpush(new String(encode(name.getBytes)), new String(item))
   }
 
 
   // pop from the front of the queue
-<<<<<<< HEAD
   def dequeue(name: String): Option[Array[Byte]] = withErrorHandling {
-=======
-  def dequeue(name: String): Option[Array[Byte]] = {
->>>>>>> bae6c9ef
     db.lpop(new String(encode(name.getBytes))) match {
       case None =>
         throw new NoSuchElementException(name + " not present")
@@ -321,11 +301,7 @@
   }
   
   // get the size of the queue
-<<<<<<< HEAD
   def size(name: String): Int = withErrorHandling {
-=======
-  def size(name: String): Int = {
->>>>>>> bae6c9ef
     db.llen(new String(encode(name.getBytes))) match {
       case None =>
         throw new NoSuchElementException(name + " not present")
@@ -335,20 +311,19 @@
   
   // return an array of items currently stored in the queue
   // start is the item to begin, count is how many items to return
-<<<<<<< HEAD
   def peek(name: String, start: Int, count: Int): List[Array[Byte]] = withErrorHandling {
     count match {
       case 1 =>
         db.lindex(new String(encode(name.getBytes)), start) match {
           case None =>
-            throw new Predef.NoSuchElementException("No element at " + start)
+            throw new NoSuchElementException("No element at " + start)
           case Some(s) =>
             List(s.getBytes)
         }
       case n =>
         db.lrange(new String(encode(name.getBytes)), start, start + count - 1) match {
           case None =>
-            throw new Predef.NoSuchElementException(
+            throw new NoSuchElementException(
               "No element found between " + start + " and " + (start + count - 1))
           case Some(es) =>
             es.map(_.get.getBytes)
@@ -358,28 +333,6 @@
   
   // completely delete the queue
   def remove(name: String): Boolean = withErrorHandling {
-=======
-  def peek(name: String, start: Int, count: Int): List[Array[Byte]] = count match {
-    case 1 =>
-      db.lindex(new String(encode(name.getBytes)), start) match {
-        case None =>
-          throw new NoSuchElementException("No element at " + start)
-        case Some(s) =>
-          List(s.getBytes)
-      }
-    case n =>
-      db.lrange(new String(encode(name.getBytes)), start, start + count - 1) match {
-        case None => 
-          throw new NoSuchElementException(
-            "No element found between " + start + " and " + (start + count - 1))
-        case Some(es) =>
-          es.map(_.get.getBytes)
-      }
-  }
-  
-  // completely delete the queue
-  def remove(name: String): Boolean = {
->>>>>>> bae6c9ef
     db.delete(new String(encode(name.getBytes))) match {
       case Some(1) => true
       case _ => false
@@ -387,11 +340,7 @@
   }
   
   // add item to sorted set identified by name
-<<<<<<< HEAD
   def zadd(name: String, zscore: String, item: Array[Byte]): Boolean = withErrorHandling {
-=======
-  def zadd(name: String, zscore: String, item: Array[Byte]): Boolean = {
->>>>>>> bae6c9ef
     db.zadd(new String(encode(name.getBytes)), zscore, new String(item)) match {
       case Some(1) => true
       case _ => false
@@ -399,11 +348,7 @@
   }
   
   // remove item from sorted set identified by name
-<<<<<<< HEAD
   def zrem(name: String, item: Array[Byte]): Boolean = withErrorHandling {
-=======
-  def zrem(name: String, item: Array[Byte]): Boolean = {
->>>>>>> bae6c9ef
     db.zrem(new String(encode(name.getBytes)), new String(item)) match {
       case Some(1) => true
       case _ => false
@@ -411,11 +356,7 @@
   }
   
   // cardinality of the set identified by name
-<<<<<<< HEAD
   def zcard(name: String): Int = withErrorHandling {
-=======
-  def zcard(name: String): Int = {
->>>>>>> bae6c9ef
     db.zcard(new String(encode(name.getBytes))) match {
       case None =>
         throw new NoSuchElementException(name + " not present")
@@ -423,7 +364,6 @@
     }
   }
   
-<<<<<<< HEAD
   def zscore(name: String, item: Array[Byte]): Option[Float] = withErrorHandling {
     db.zscore(new String(encode(name.getBytes)), new String(item)) match {
       case Some(s) => Some(s.toFloat)
@@ -432,23 +372,11 @@
   }
   
   def zrange(name: String, start: Int, end: Int): List[Array[Byte]] = withErrorHandling {
-=======
-  def zscore(name: String, item: Array[Byte]): String = {
-    db.zscore(new String(encode(name.getBytes)), new String(item)) match {
-      case None =>
-        throw new NoSuchElementException(new String(item) + " not present")
-      case Some(s) => s
-    }
-  }
-  
-  def zrange(name: String, start: Int, end: Int): List[Array[Byte]] = {
->>>>>>> bae6c9ef
     db.zrange(new String(encode(name.getBytes)), start.toString, end.toString, RedisClient.ASC, false) match {
       case None => 
         throw new NoSuchElementException(name + " not present")
       case Some(s) =>
         s.map(_.get.getBytes)
-<<<<<<< HEAD
     }
   }
 
@@ -459,8 +387,6 @@
           throw new Predef.NoSuchElementException(name + " not present")
         case Some(l) =>
           l.map{ case (elem, score) => (elem.get.getBytes, score.get.toFloat) }
-=======
->>>>>>> bae6c9ef
     }
   }
   
