/**
 * Copyright (C) 2009-2011 Scalable Solutions AB <http://scalablesolutions.se>
 */

package akka.actor

import akka.dispatch._
import akka.config.Config._
import akka.config.Supervision._
import akka.config.ConfigurationException
import akka.util.Helpers.{narrow, narrowSilently}
import akka.util.ListenerManagement
import akka.AkkaException

import java.util.concurrent.TimeUnit
import java.net.InetSocketAddress

import scala.reflect.BeanProperty
import akka.util. {ReflectiveAccess, Duration}
import akka.remoteinterface.RemoteSupport
import akka.japi. {Creator, Procedure}

/**
 * Life-cycle messages for the Actors
 */
@serializable sealed trait LifeCycleMessage

/* Marker trait to show which Messages are automatically handled by Akka */
sealed trait AutoReceivedMessage { self: LifeCycleMessage => }

case class HotSwap(code: ActorRef => Actor.Receive, discardOld: Boolean = true) extends AutoReceivedMessage with LifeCycleMessage {
  /**
   * Java API
   */
  def this(code: akka.japi.Function[ActorRef,Procedure[Any]], discardOld: Boolean) =
    this( (self: ActorRef) => {
      val behavior = code(self)
      val result: Actor.Receive = { case msg => behavior(msg) }
      result
    }, discardOld)

  /**
   *  Java API with default non-stacking behavior
   */
  def this(code: akka.japi.Function[ActorRef,Procedure[Any]]) = this(code, true)
}

case object RevertHotSwap extends AutoReceivedMessage with LifeCycleMessage

case class Restart(reason: Throwable) extends AutoReceivedMessage with LifeCycleMessage

case class Exit(dead: ActorRef, killer: Throwable) extends AutoReceivedMessage with LifeCycleMessage

case class Link(child: ActorRef) extends AutoReceivedMessage with LifeCycleMessage

case class Unlink(child: ActorRef) extends AutoReceivedMessage with LifeCycleMessage

case class UnlinkAndStop(child: ActorRef) extends AutoReceivedMessage with LifeCycleMessage

case object PoisonPill extends AutoReceivedMessage with LifeCycleMessage

case object ReceiveTimeout extends LifeCycleMessage

case class MaximumNumberOfRestartsWithinTimeRangeReached(
  @BeanProperty val victim: ActorRef,
  @BeanProperty val maxNrOfRetries: Option[Int],
  @BeanProperty val withinTimeRange: Option[Int],
  @BeanProperty val lastExceptionCausingRestart: Throwable) extends LifeCycleMessage

// Exceptions for Actors
class ActorStartException          private[akka](message: String) extends AkkaException(message)
class IllegalActorStateException   private[akka](message: String) extends AkkaException(message)
class ActorKilledException         private[akka](message: String) extends AkkaException(message)
class ActorInitializationException private[akka](message: String) extends AkkaException(message)
class ActorTimeoutException        private[akka](message: String) extends AkkaException(message)

/**
 * Error handler.
 *
 * Create, add and remove a listener:
 * <pre>
 * val errorHandlerEventListener = Actor.actorOf(new Actor {
 *   self.dispatcher = EventHandler.EventHandlerDispatcher
 *
 *   def receive = {
 *     case EventHandler.Error(cause, instance, message) => ...
 *     case EventHandler.Warning(instance, message) => ...
 *     case EventHandler.Info(instance, message) => ...
 *     case EventHandler.Debug(instance, message) => ...
 *   }
 * })
 *
 * EventHandler.addListener(errorHandlerEventListener)
 * ...
 * EventHandler.removeListener(errorHandlerEventListener)
 * </pre>
 *
 * Log an error event:
 * <pre>
 * EventHandler.notify(EventHandler.Error(exception, this, message.toString))
 * </pre>
 * Or use the direct methods (better performance):
 * <pre>
 * EventHandler.error(exception, this, message.toString)
 * </pre>
 * @author <a href="http://jonasboner.com">Jonas Bon&#233;r</a>
 */
object EventHandler extends ListenerManagement {
  import java.io.{StringWriter, PrintWriter}
  import java.text.DateFormat
  import java.util.Date
  import akka.dispatch.Dispatchers

  val ErrorLevel   = 1
  val WarningLevel = 2
  val InfoLevel    = 3
  val DebugLevel   = 4

  sealed trait Event {
    @transient val thread: Thread = Thread.currentThread
  }
  case class Error(cause: Throwable, instance: AnyRef, message: String = "") extends Event
  case class Warning(instance: AnyRef, message: String = "") extends Event
  case class Info(instance: AnyRef, message: String = "") extends Event
  case class Debug(instance: AnyRef, message: String = "") extends Event

  val error   = "[ERROR]   [%s] [%s] [%s] %s\n%s".intern
  val warning = "[WARN]    [%s] [%s] [%s] %s".intern
  val info    = "[INFO]    [%s] [%s] [%s] %s".intern
  val debug   = "[DEBUG]   [%s] [%s] [%s] %s".intern
  val generic = "[GENERIC] [%s] [%s]".intern
  val ID      = "event:handler".intern

  val EventHandlerDispatcher = Dispatchers.newExecutorBasedEventDrivenDispatcher(ID).build

  val level: Int = config.getString("akka.event-handler-level", "DEBUG") match {
    case "ERROR"   => ErrorLevel
    case "WARNING" => WarningLevel
    case "INFO"    => InfoLevel
    case "DEBUG"   => DebugLevel
    case unknown   => throw new ConfigurationException(
                    "Configuration option 'akka.event-handler-level' is invalid [" + unknown + "]")
  }

  def notify(event: => AnyRef) = notifyListeners(event)

  def notify[T <: Event : ClassManifest](event: => T) {
<<<<<<< HEAD
    if (classManifest[T].erasure.asInstanceOf[Class[_ <: Event]] == level) notifyListeners(event) //WTF?
=======
    if (level >= levelFor(classManifest[T].erasure.asInstanceOf[Class[_ <: Event]])) notifyListeners(event)
>>>>>>> 18b4c55a
  }

  def error(cause: Throwable, instance: AnyRef, message: => String) = {
    if (level >= ErrorLevel) notifyListeners(Error(cause, instance, message))
  }

  def warning(instance: AnyRef, message: => String) = {
    if (level >= WarningLevel) notifyListeners(Warning(instance, message))
  }

  def info(instance: AnyRef, message: => String) = {
    if (level >= InfoLevel) notifyListeners(Info(instance, message))
  }

  def debug(instance: AnyRef, message: => String) = {
    if (level >= DebugLevel) notifyListeners(Debug(instance, message))
  }

  def formattedTimestamp = DateFormat.getInstance.format(new Date)

  def stackTraceFor(e: Throwable) = {
    val sw = new StringWriter
    val pw = new PrintWriter(sw)
    e.printStackTrace(pw)
    sw.toString
  }

  private def levelFor(eventClass: Class[_ <: Event]) = {
    if (eventClass.isInstanceOf[Error])        ErrorLevel
    else if (eventClass.isInstanceOf[Warning]) WarningLevel
    else if (eventClass.isInstanceOf[Info])    InfoLevel
    else if (eventClass.isInstanceOf[Debug])   DebugLevel
    else                                       DebugLevel
  }
  
  class DefaultListener extends Actor {
    self.id = ID
    self.dispatcher = EventHandlerDispatcher

    def receive = {
      case event @ Error(cause, instance, message) =>
        println(error.format(
          formattedTimestamp,
          event.thread.getName,
          instance.getClass.getSimpleName,
          message,
          stackTraceFor(cause)))
      case event @ Warning(instance, message) =>
        println(warning.format(
          formattedTimestamp,
          event.thread.getName,
          instance.getClass.getSimpleName,
          message))
      case event @ Info(instance, message) =>
        println(info.format(
          formattedTimestamp,
          event.thread.getName,
          instance.getClass.getSimpleName,
          message))
      case event @ Debug(instance, message) =>
        println(debug.format(
          formattedTimestamp,
          event.thread.getName,
          instance.getClass.getSimpleName,
          message))
      case event =>
        println(generic.format(formattedTimestamp, event.toString))
    }
  }

  config.getList("akka.event-handlers") foreach { listenerName =>
    try {
      val clazz = Thread.currentThread.getContextClassLoader.loadClass(listenerName).asInstanceOf[Class[_]]
      addListener(Actor.actorOf(clazz.asInstanceOf[Class[_ <: Actor]]).start)
    } catch {
      case e: Exception =>
        e.printStackTrace
        new ConfigurationException(
          "Event Handler specified in config can't be loaded [" + listenerName +
          "] due to [" + e.toString + "]")
    }
  }
}

/**
 * This message is thrown by default when an Actors behavior doesn't match a message
 */
case class UnhandledMessageException(msg: Any, ref: ActorRef) extends Exception {
  override def getMessage() = "Actor %s does not handle [%s]".format(ref,msg)
  override def fillInStackTrace() = this //Don't waste cycles generating stack trace
}

/**
 * Actor factory module with factory methods for creating various kinds of Actors.
 *
 * @author <a href="http://jonasboner.com">Jonas Bon&#233;r</a>
 */
object Actor extends ListenerManagement {
  
  /**
   * Add shutdown cleanups
   */
  private[akka] lazy val shutdownHook = {
    val hook = new Runnable {
      override def run {
        // Clear Thread.subclassAudits
        val tf = classOf[java.lang.Thread].getDeclaredField("subclassAudits")
        tf.setAccessible(true)
        val subclassAudits = tf.get(null).asInstanceOf[java.util.Map[_,_]]
        subclassAudits.synchronized {subclassAudits.clear}
      }
    }
    Runtime.getRuntime.addShutdownHook(new Thread(hook))
    hook
  }

  val registry = new ActorRegistry

  lazy val remote: RemoteSupport = {
    ReflectiveAccess.
    Remote.
    defaultRemoteSupport.
    map(_()).
    getOrElse(throw new UnsupportedOperationException("You need to have akka-remote on classpath"))
  }

  private[akka] val TIMEOUT = Duration(config.getInt("akka.actor.timeout", 5), TIME_UNIT).toMillis
  private[akka] val SERIALIZE_MESSAGES = config.getBool("akka.actor.serialize-messages", false)

  /**
   * A Receive is a convenience type that defines actor message behavior currently modeled as
   * a PartialFunction[Any, Unit].
   */
  type Receive = PartialFunction[Any, Unit]

  private[actor] val actorRefInCreation = new scala.util.DynamicVariable[Option[ActorRef]](None)
  
   /**
   *  Creates an ActorRef out of the Actor with type T.
   * <pre>
   *   import Actor._
   *   val actor = actorOf[MyActor]
   *   actor.start
   *   actor ! message
   *   actor.stop
   * </pre>
   * You can create and start the actor in one statement like this:
   * <pre>
   *   val actor = actorOf[MyActor].start
   * </pre>
   */
  def actorOf[T <: Actor : Manifest]: ActorRef = actorOf(manifest[T].erasure.asInstanceOf[Class[_ <: Actor]])

  /**
   * Creates an ActorRef out of the Actor of the specified Class.
   * <pre>
   *   import Actor._
   *   val actor = actorOf(classOf[MyActor])
   *   actor.start
   *   actor ! message
   *   actor.stop
   * </pre>
   * You can create and start the actor in one statement like this:
   * <pre>
   *   val actor = actorOf(classOf[MyActor]).start
   * </pre>
   */
  def actorOf(clazz: Class[_ <: Actor]): ActorRef = new LocalActorRef(() => {
    import ReflectiveAccess.{ createInstance, noParams, noArgs }
    createInstance[Actor](clazz.asInstanceOf[Class[_]], noParams, noArgs).getOrElse(
      throw new ActorInitializationException(
        "Could not instantiate Actor" +
        "\nMake sure Actor is NOT defined inside a class/trait," +
        "\nif so put it outside the class/trait, f.e. in a companion object," +
        "\nOR try to change: 'actorOf[MyActor]' to 'actorOf(new MyActor)'."))
  }, None)

  /**
   * Creates an ActorRef out of the Actor. Allows you to pass in a factory function
   * that creates the Actor. Please note that this function can be invoked multiple
   * times if for example the Actor is supervised and needs to be restarted.
   * <p/>
   * This function should <b>NOT</b> be used for remote actors.
   * <pre>
   *   import Actor._
   *   val actor = actorOf(new MyActor)
   *   actor.start
   *   actor ! message
   *   actor.stop
   * </pre>
   * You can create and start the actor in one statement like this:
   * <pre>
   *   val actor = actorOf(new MyActor).start
   * </pre>
   */
  def actorOf(factory: => Actor): ActorRef = new LocalActorRef(() => factory, None)

  /**
   * Creates an ActorRef out of the Actor. Allows you to pass in a factory (Creator<Actor>)
   * that creates the Actor. Please note that this function can be invoked multiple
   * times if for example the Actor is supervised and needs to be restarted.
   * <p/>
   * This function should <b>NOT</b> be used for remote actors.
   * JAVA API
   */
  def actorOf(creator: Creator[Actor]): ActorRef = new LocalActorRef(() => creator.create, None)

  /**
   * Use to spawn out a block of code in an event-driven actor. Will shut actor down when
   * the block has been executed.
   * <p/>
   * NOTE: If used from within an Actor then has to be qualified with 'Actor.spawn' since
   * there is a method 'spawn[ActorType]' in the Actor trait already.
   * Example:
   * <pre>
   * import Actor.{spawn}
   *
   * spawn  {
   *   ... // do stuff
   * }
   * </pre>
   */
  def spawn(body: => Unit)(implicit dispatcher: MessageDispatcher = Dispatchers.defaultGlobalDispatcher): Unit = {
    case object Spawn
    actorOf(new Actor() {
      self.dispatcher = dispatcher
      def receive = {
        case Spawn => try { body } finally { self.stop }
      }
    }).start ! Spawn
  }
  /**
   * Implicitly converts the given Option[Any] to a AnyOptionAsTypedOption which offers the method <code>as[T]</code>
   * to convert an Option[Any] to an Option[T].
   */
  implicit def toAnyOptionAsTypedOption(anyOption: Option[Any]) = new AnyOptionAsTypedOption(anyOption)
}

/**
 * Actor base trait that should be extended by or mixed to create an Actor with the semantics of the 'Actor Model':
 * <a href="http://en.wikipedia.org/wiki/Actor_model">http://en.wikipedia.org/wiki/Actor_model</a>
 * <p/>
 * An actor has a well-defined (non-cyclic) life-cycle.
 * <pre>
 * => NEW (newly created actor) - can't receive messages (yet)
 *     => STARTED (when 'start' is invoked) - can receive messages
 *         => SHUT DOWN (when 'exit' is invoked) - can't do anything
 * </pre>
 *
 * <p/>
 * The Actor's API is available in the 'self' member variable.
 *
 * <p/>
 * Here you find functions like:
 *   - !, !!, !!! and forward
 *   - link, unlink, startLink, spawnLink etc
 *   - makeRemote etc.
 *   - start, stop
 *   - etc.
 *
 * <p/>
 * Here you also find fields like
 *   - dispatcher = ...
 *   - id = ...
 *   - lifeCycle = ...
 *   - faultHandler = ...
 *   - trapExit = ...
 *   - etc.
 *
 * <p/>
 * This means that to use them you have to prefix them with 'self', like this: <tt>self ! Message</tt>
 *
 * However, for convenience you can import these functions and fields like below, which will allow you do
 * drop the 'self' prefix:
 * <pre>
 * class MyActor extends Actor  {
 *   import self._
 *   id = ...
 *   dispatcher = ...
 *   spawnLink[OtherActor]
 *   ...
 * }
 * </pre>
 *
 * <p/>
 * The Actor trait also has a 'log' member field that can be used for logging within the Actor.
 *
 * @author <a href="http://jonasboner.com">Jonas Bon&#233;r</a>
 */
trait Actor {

  /**
   * Type alias because traits cannot have companion objects.
   */
  type Receive = Actor.Receive

  /*
   * Some[ActorRef] representation of the 'self' ActorRef reference.
   * <p/>
   * Mainly for internal use, functions as the implicit sender references when invoking
   * the 'forward' function.
   */
  @transient implicit val someSelf: Some[ActorRef] = {
    val optRef = Actor.actorRefInCreation.value
    if (optRef.isEmpty) throw new ActorInitializationException(
      "ActorRef for instance of actor [" + getClass.getName + "] is not in scope." +
      "\n\tYou can not create an instance of an actor explicitly using 'new MyActor'." +
      "\n\tYou have to use one of the factory methods in the 'Actor' object to create a new actor." +
      "\n\tEither use:" +
      "\n\t\t'val actor = Actor.actorOf[MyActor]', or" +
      "\n\t\t'val actor = Actor.actorOf(new MyActor(..))', or" +
      "\n\t\t'val actor = Actor.actor { case msg => .. } }'")
     optRef.asInstanceOf[Some[ActorRef]].get.id = getClass.getName //FIXME: Is this needed?
     optRef.asInstanceOf[Some[ActorRef]]
  }

   /*
   * Option[ActorRef] representation of the 'self' ActorRef reference.
   * <p/>
   * Mainly for internal use, functions as the implicit sender references when invoking
   * one of the message send functions ('!', '!!' and '!!!').
   */
  implicit def optionSelf: Option[ActorRef] = someSelf

  /**
   * The 'self' field holds the ActorRef for this actor.
   * <p/>
   * Can be used to send messages to itself:
   * <pre>
   * self ! message
   * </pre>
   * Here you also find most of the Actor API.
   * <p/>
   * For example fields like:
   * <pre>
   * self.dispactcher = ...
   * self.trapExit = ...
   * self.faultHandler = ...
   * self.lifeCycle = ...
   * self.sender
   * </pre>
   * <p/>
   * Here you also find methods like:
   * <pre>
   * self.reply(..)
   * self.link(..)
   * self.unlink(..)
   * self.start(..)
   * self.stop(..)
   * </pre>
   */
  @transient val self: ScalaActorRef = someSelf.get

  /**
   * User overridable callback/setting.
   * <p/>
   * Partial function implementing the actor logic.
   * To be implemented by concrete actor class.
   * <p/>
   * Example code:
   * <pre>
   *   def receive =  {
   *     case Ping =&gt;
   *       println("got a 'Ping' message")
   *       self.reply("pong")
   *
   *     case OneWay =&gt;
   *       println("got a 'OneWay' message")
   *
   *     case unknown =&gt;
   *       println("unknown message: " + unknown)
   * }
   * </pre>
   */
  protected def receive: Receive

  /**
   * User overridable callback.
   * <p/>
   * Is called when an Actor is started by invoking 'actor.start'.
   */
  def preStart {}

  /**
   * User overridable callback.
   * <p/>
   * Is called when 'actor.stop' is invoked.
   */
  def postStop {}

  /**
   * User overridable callback.
   * <p/>
   * Is called on a crashed Actor right BEFORE it is restarted to allow clean up of resources before Actor is terminated.
   */
  def preRestart(reason: Throwable) {}

  /**
   * User overridable callback.
   * <p/>
   * Is called right AFTER restart on the newly created Actor to allow reinitialization after an Actor crash.
   */
  def postRestart(reason: Throwable) {}

  /**
   * User overridable callback.
   * <p/>
   * Is called when a message isn't handled by the current behavior of the actor
   * by default it throws an UnhandledMessageException
   */
  def unhandled(msg: Any) {
    throw new UnhandledMessageException(msg,self)
  }

  /**
   * Is the actor able to handle the message passed in as arguments?
   */
  def isDefinedAt(message: Any): Boolean = message match { //Same logic as apply(msg) but without the unhandled catch-all
    case l: AutoReceivedMessage                     => true
    case msg if self.hotswap.nonEmpty &&
                self.hotswap.head.isDefinedAt(msg)  => true
    case msg if self.hotswap.isEmpty &&
                processingBehavior.isDefinedAt(msg) => true
    case _                                          => false
  }

  /**
   * Changes tha Actor's behavior to become the new 'Receive' (PartialFunction[Any, Unit]) handler.
   * Puts the behavior on top of the hotswap stack.
   * If "discardOld" is true, an unbecome will be issued prior to pushing the new behavior to the stack
   */
  def become(behavior: Receive, discardOld: Boolean = true) {
    if (discardOld)
      unbecome

    self.hotswap = self.hotswap.push(behavior)
  }

  /**
   * Reverts the Actor behavior to the previous one in the hotswap stack.
   */
  def unbecome: Unit = {
    val h = self.hotswap
    if (h.nonEmpty)
      self.hotswap = h.pop
  }

  // =========================================
  // ==== INTERNAL IMPLEMENTATION DETAILS ====
  // =========================================

  private[akka] final def apply(msg: Any) = msg match { //FIXME Add check for currentMessage eq null throw new BadUSerException?
    case l: AutoReceivedMessage                     => autoReceiveMessage(l)
    case msg if self.hotswap.nonEmpty &&
                self.hotswap.head.isDefinedAt(msg)  => self.hotswap.head.apply(msg)
    case msg if self.hotswap.isEmpty &&
                processingBehavior.isDefinedAt(msg) => processingBehavior.apply(msg)
    case unknown                                    => unhandled(unknown) //This is the only line that differs from processingbehavior
  }

  private final def autoReceiveMessage(msg: AutoReceivedMessage): Unit = msg match {
    case HotSwap(code,discardOld)  => become(code(self),discardOld)
    case RevertHotSwap             => unbecome
    case Exit(dead, reason)        => self.handleTrapExit(dead, reason)
    case Link(child)               => self.link(child)
    case Unlink(child)             => self.unlink(child)
    case UnlinkAndStop(child)      => self.unlink(child); child.stop
    case Restart(reason)           => throw reason
    case PoisonPill                =>
      val f = self.senderFuture
      if(f.isDefined)
        f.get.completeWithException(new ActorKilledException("PoisonPill"))
      self.stop
  }

  private lazy val processingBehavior = receive //ProcessingBehavior is the original behavior
}

private[actor] class AnyOptionAsTypedOption(anyOption: Option[Any]) {

  /**
   * Convenience helper to cast the given Option of Any to an Option of the given type. Will throw a ClassCastException
   * if the actual type is not assignable from the given one.
   */
  def as[T]: Option[T] = narrow[T](anyOption)

  /**
   * Convenience helper to cast the given Option of Any to an Option of the given type. Will swallow a possible
   * ClassCastException and return None in that case.
   */
  def asSilently[T: Manifest]: Option[T] = narrowSilently[T](anyOption)
}

/**
 * Marker interface for proxyable actors (such as typed actor).
 *
 * @author <a href="http://jonasboner.com">Jonas Bon&#233;r</a>
 */
trait Proxyable {
  private[actor] def swapProxiedActor(newInstance: Actor)
}

/**
 * Represents the different Actor types.
 *
 * @author <a href="http://jonasboner.com">Jonas Bon&#233;r</a>
 */
sealed trait ActorType
object ActorType {
  case object ScalaActor extends ActorType
  case object TypedActor extends ActorType
}<|MERGE_RESOLUTION|>--- conflicted
+++ resolved
@@ -145,11 +145,7 @@
   def notify(event: => AnyRef) = notifyListeners(event)
 
   def notify[T <: Event : ClassManifest](event: => T) {
-<<<<<<< HEAD
-    if (classManifest[T].erasure.asInstanceOf[Class[_ <: Event]] == level) notifyListeners(event) //WTF?
-=======
     if (level >= levelFor(classManifest[T].erasure.asInstanceOf[Class[_ <: Event]])) notifyListeners(event)
->>>>>>> 18b4c55a
   }
 
   def error(cause: Throwable, instance: AnyRef, message: => String) = {
