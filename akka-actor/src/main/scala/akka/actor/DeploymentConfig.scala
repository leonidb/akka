--- conflicted
+++ resolved
@@ -4,11 +4,7 @@
 
 package akka.actor
 
-<<<<<<< HEAD
 import akka.util.Duration
-=======
-import akka.remote.RemoteAddress
->>>>>>> 90b68339
 import akka.routing.RouterType
 
 object DeploymentConfig {
