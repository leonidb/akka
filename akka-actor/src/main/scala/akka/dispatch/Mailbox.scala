--- conflicted
+++ resolved
@@ -312,66 +312,6 @@
 
 trait QueueBasedMessageQueue extends MessageQueue {
   def queue: Queue[Envelope]
-  final def numberOfMessages = queue.size
-  final def hasMessages = !queue.isEmpty
-}
-
-trait UnboundedMessageQueueSemantics extends QueueBasedMessageQueue {
-  def enqueue(receiver: ActorRef, handle: Envelope): Unit = queue add handle
-  def dequeue(): Envelope = queue.poll()
-}
-
-trait BoundedMessageQueueSemantics extends QueueBasedMessageQueue {
-  def pushTimeOut: Duration
-  override def queue: BlockingQueue[Envelope]
-
-  def enqueue(receiver: ActorRef, handle: Envelope) {
-    if (pushTimeOut.length > 0) {
-      queue.offer(handle, pushTimeOut.length, pushTimeOut.unit) || {
-        throw new MessageQueueAppendFailedException("Couldn't enqueue message " + handle + " to " + receiver)
-      }
-    } else queue put handle
-  }
-
-  def dequeue(): Envelope = queue.poll()
-}
-
-<<<<<<< HEAD
-trait DequeBasedMessageQueue extends QueueBasedMessageQueue {
-  def queue: Deque[Envelope]
-  def enqueueFirst(receiver: ActorRef, handle: Envelope): Unit
-}
-
-trait UnboundedDequeBasedMessageQueueSemantics extends DequeBasedMessageQueue {
-  final def enqueue(receiver: ActorRef, handle: Envelope): Unit = queue add handle
-
-  final def enqueueFirst(receiver: ActorRef, handle: Envelope): Unit = queue addFirst handle
-
-  final def dequeue(): Envelope = queue.poll()
-}
-
-trait BoundedDequeBasedMessageQueueSemantics extends DequeBasedMessageQueue {
-  def pushTimeOut: Duration
-  override def queue: BlockingDeque[Envelope]
-
-  final def enqueue(receiver: ActorRef, handle: Envelope): Unit =
-    if (pushTimeOut.length > 0)
-      queue.offer(handle, pushTimeOut.length, pushTimeOut.unit) || {
-        throw new MessageQueueAppendFailedException("Couldn't enqueue message " + handle + " to " + receiver)
-      }
-    else queue put handle
-
-  final def enqueueFirst(receiver: ActorRef, handle: Envelope): Unit =
-    if (pushTimeOut.length > 0)
-      queue.offerFirst(handle, pushTimeOut.length, pushTimeOut.unit) || {
-        throw new MessageQueueAppendFailedException("Couldn't enqueue message " + handle + " to " + receiver)
-      }
-    else queue putFirst handle
-
-  final def dequeue(): Envelope = queue.poll()
-=======
-trait QueueBasedMessageQueue extends MessageQueue {
-  def queue: Queue[Envelope]
   def numberOfMessages = queue.size
   def hasMessages = !queue.isEmpty
   def cleanUp(owner: ActorContext, deadLetters: MessageQueue): Unit = {
@@ -383,7 +323,58 @@
       }
     }
   }
->>>>>>> 29303f28
+}
+
+trait UnboundedMessageQueueSemantics extends QueueBasedMessageQueue {
+  def enqueue(receiver: ActorRef, handle: Envelope): Unit = queue add handle
+  def dequeue(): Envelope = queue.poll()
+}
+
+trait BoundedMessageQueueSemantics extends QueueBasedMessageQueue {
+  def pushTimeOut: Duration
+  override def queue: BlockingQueue[Envelope]
+
+  def enqueue(receiver: ActorRef, handle: Envelope) {
+    if (pushTimeOut.length > 0) {
+      queue.offer(handle, pushTimeOut.length, pushTimeOut.unit) || {
+        throw new MessageQueueAppendFailedException("Couldn't enqueue message " + handle + " to " + receiver)
+      }
+    } else queue put handle
+  }
+
+  def dequeue(): Envelope = queue.poll()
+}
+
+trait DequeBasedMessageQueue extends QueueBasedMessageQueue {
+  def queue: Deque[Envelope]
+  def enqueueFirst(receiver: ActorRef, handle: Envelope): Unit
+}
+
+trait UnboundedDequeBasedMessageQueueSemantics extends DequeBasedMessageQueue {
+  def enqueue(receiver: ActorRef, handle: Envelope): Unit = queue add handle
+  def enqueueFirst(receiver: ActorRef, handle: Envelope): Unit = queue addFirst handle
+  def dequeue(): Envelope = queue.poll()
+}
+
+trait BoundedDequeBasedMessageQueueSemantics extends DequeBasedMessageQueue {
+  def pushTimeOut: Duration
+  override def queue: BlockingDeque[Envelope]
+
+  def enqueue(receiver: ActorRef, handle: Envelope): Unit =
+    if (pushTimeOut.length > 0)
+      queue.offer(handle, pushTimeOut.length, pushTimeOut.unit) || {
+        throw new MessageQueueAppendFailedException("Couldn't enqueue message " + handle + " to " + receiver)
+      }
+    else queue put handle
+
+  def enqueueFirst(receiver: ActorRef, handle: Envelope): Unit =
+    if (pushTimeOut.length > 0)
+      queue.offerFirst(handle, pushTimeOut.length, pushTimeOut.unit) || {
+        throw new MessageQueueAppendFailedException("Couldn't enqueue message " + handle + " to " + receiver)
+      }
+    else queue putFirst handle
+
+  def dequeue(): Envelope = queue.poll()
 }
 
 /**
@@ -446,21 +437,27 @@
     }
 }
 
-case class UnboundedDequeBasedMailbox(config: Config) extends MailboxType {
-  final override def create(receiver: ActorContext): Mailbox =
-    new Mailbox(receiver.asInstanceOf[ActorCell]) with DequeBasedMessageQueue with UnboundedDequeBasedMessageQueueSemantics with DefaultSystemMessageQueue {
-      final val queue = new LinkedBlockingDeque[Envelope]()
+case class UnboundedDequeBasedMailbox() extends MailboxType {
+
+  def this(config: Config) = this()
+
+  final override def create(owner: Option[ActorContext]): MessageQueue =
+    new LinkedBlockingDeque[Envelope]() with DequeBasedMessageQueue with UnboundedDequeBasedMessageQueueSemantics {
+      final val queue = this
     }
 }
 
 case class BoundedDequeBasedMailbox( final val capacity: Int, final val pushTimeOut: Duration) extends MailboxType {
 
-  if (capacity < 0) throw new IllegalArgumentException("The capacity for BoundedMailbox can not be negative")
-  if (pushTimeOut eq null) throw new IllegalArgumentException("The push time-out for BoundedMailbox can not be null")
-
-  final override def create(receiver: ActorContext): Mailbox =
-    new Mailbox(receiver.asInstanceOf[ActorCell]) with DequeBasedMessageQueue with BoundedDequeBasedMessageQueueSemantics with DefaultSystemMessageQueue {
-      final val queue = new LinkedBlockingDeque[Envelope](capacity)
+  def this(config: Config) = this(config.getInt("mailbox-capacity"),
+    Duration(config.getNanoseconds("mailbox-push-timeout-time"), TimeUnit.NANOSECONDS))
+
+  if (capacity < 0) throw new IllegalArgumentException("The capacity for BoundedDequeBasedMailbox can not be negative")
+  if (pushTimeOut eq null) throw new IllegalArgumentException("The push time-out for BoundedDequeBasedMailbox can not be null")
+
+  final override def create(owner: Option[ActorContext]): MessageQueue =
+    new LinkedBlockingDeque[Envelope](capacity) with DequeBasedMessageQueue with BoundedDequeBasedMessageQueueSemantics {
+      final val queue = this
       final val pushTimeOut = BoundedDequeBasedMailbox.this.pushTimeOut
     }
 }