--- conflicted
+++ resolved
@@ -212,13 +212,9 @@
           }
         case RESCHEDULED ⇒
           if (shutdownScheduleUpdater.compareAndSet(MessageDispatcher.this, RESCHEDULED, SCHEDULED))
-<<<<<<< HEAD
-            try scheduler.scheduleOnce(this, shutdownTimeout) catch {
+            try scheduler.scheduleOnce(shutdownTimeout, this) catch {
               case _: IllegalStateException ⇒ shutdown()
             }
-=======
-            scheduler.scheduleOnce(shutdownTimeout, this)
->>>>>>> 5530c4cb
           else run()
       }
     }
